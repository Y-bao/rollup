--- conflicted
+++ resolved
@@ -221,13 +221,10 @@
 	constructor ( module, name ) {
 		this.module = module;
 		this.name = name;
+		this.safeName = null;
 		this.isExternal = true;
-<<<<<<< HEAD
+
 		this.isNamespace = name === '*';
-=======
-
-		this.safeName = null;
->>>>>>> 82f9915d
 	}
 
 	addAlias () {
